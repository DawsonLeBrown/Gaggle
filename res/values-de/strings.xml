--- conflicted
+++ resolved
@@ -164,11 +164,7 @@
     <string name="topo_us_relief">Topo (US relief)</string>
     <string name="topo_us_contour">Topo (US contour)</string>
     <string name="topo_europe">Topo (Europe)</string>
-<<<<<<< HEAD
-    <string name="street_map">Street Map</string>
-=======
     <string name="street_map">OpenStreetMap</string>
->>>>>>> 0fab740f
     <string name="distance_s_s_glide_s">Distanz: %1$s %2$s
 Flug: %3$s:1</string>
     <string name="off">Aus</string>
